# *<ins>S</ins>upplementary <ins>To</ins>ols for <span style="font-variant:small-caps;">[<ins>p</ins>olsalt](https://github.com/saltastro/polsalt "POLSALT GitHub Repository")</span> <ins>S</ins>pectropolarimetry* ([<span style="font-variant:small-caps;">stops</span>])

[<span style="font-variant:small-caps;">stops</span>] is a Python3-based pipeline designed to provide additional functionality to the [<span style="font-variant:small-caps;">polsalt</span>] pipeline. This pipeline provides a command-line interface (CLI) that can call four main classes, each implementing a unique function: `Split`, `Join`, `Skylines`, and `CrossCorrelate`.

## Installation

<<<<<<< HEAD
To install the [<span style="font-variant:small-caps;">stops</span>] pipeline, clone the repository and install the dependencies:
=======
To install the [STOPS] pipeline, clone the repository and install the [dependencies](/requirements.txt "Requirements file"):
>>>>>>> 62a190ea

```bash
$ git clone https://github.com/JustinotherGitter/STOPS.git # or manually download the repository
$ cd STOPS
$ # Additionally create and activate a python3 `STOPS` venv
$ pip install -r requirements.txt
```

## Classes

* [**Split**](/split.py): Separate the pre-processed [<span style="font-variant:small-caps;">polsalt</span>] [FITS] files by their perpendicular polarization beams into two [<span style="font-variant:small-caps;">iraf</span>] parsable [FITS] files.
* [**Join**](/join.py): Combine external wavelength calibration solutions with the perpendicular beams, as expected by [<span style="font-variant:small-caps;">polsalt</span>]'s `spectral extraction`
* [**Skylines**](/skylines.py): Automatically identify and calculate the difference between [known](http://pysalt.salt.ac.za/lineatlas/sky_strengths.txt "SALT identified sky lines") and observed sky lines (or [arc lines](https://astronomers.salt.ac.za/data/salt-longslit-line-atlas/ "SALT arc lines available for calibration")) in wavelength calibrated spectropolarimetric data.
* [**CrossCorrelate**](/cross_correlate.py): Perform cross-correlation analysis on the spectropolarimetric data (possible after [<span style="font-variant:small-caps;">polsalt</span>]'s `spectral extraction`), either for each file comparing the perpendicular polarization beams, or across multiple files comparing a singular polarization beam.

## Procedure
A simplistic workflow is provided below, for further information and implementation please see the [write-up] of [<span style="font-variant:small-caps;">stops</span>].

1. Pre-reductions may be performed on the raw data using [<span style="font-variant:small-caps;">polsalt</span>], or downloaded directly alongside the raw data.
1. The $O$- & $E$-beams are split into two separate [FITS] files using `split`, into the format required by [<span style="font-variant:small-caps;">iraf</span>].
1. Wavelength calibrations are performed via [<span style="font-variant:small-caps;">iraf</span>], replacing the [<span style="font-variant:small-caps;">polsalt</span>] `wavelength calibration`.
    * Alternate external tools, such as Python may also be used for wavelength calibrations.
    * Formatting of non-[<span style="font-variant:small-caps;">iraf</span>] wavelength solutions must be formatted as described in the [Wavelength section](#wavelength-calibration).
1. The $O$- & $E$-beams, along with their respective wavelength solutions, are recombined into a single file using `join`, and cosmic-ray cleaning performed via the `lacosmic` algorithm implemented through `ccdproc`.
1. The wavelength calibrations for the $O$- & $E$-beams may be compared using `skylines`, highlighting variations between the individual wavelength solutions.
1. Spectral extraction is performed via [<span style="font-variant:small-caps;">polsalt</span>].
1. The extracted spectra may be compared using `correlate`, allowing the correlation between the perpendicular polarization beams within a file to be correlated, or for a polarization beam across multiple files.
1. If either `skylines` or `correlate` show poor wavelength calibrations, the wavelength calibration procedure may be repeated.
1. The files generated, excluding the wavelength solution, for wavelength calibrations may be moved or deleted.
1. Polarization calculations are performed via [<span style="font-variant:small-caps;">polsalt</span>].
1. Flux calibration may be performed using the `astropy` and `scipy` packages, assuming a standard is available for the observational setup.

## Wavelength Calibration

Wavelength calibrations are ideally intended for [<span style="font-variant:small-caps;">iraf</span>]. The [<span style="font-variant:small-caps;">iraf</span>] wavelength calibration procedure uses `identify`, `reidentify`, `fitcoords`, and optionally `transform`. Any preferred parameters may be used during calibration with only the polynomial type of the resultant wavelength solution (as produced by `fitcoords`) being limited to either `Chebyshev` or `Legendre` polynomials.

Alternate wavelength solutions may be used but must be:
* Saved in the working directory,
* Have separate files for the $O$- and $E$-beams,
* Have a name containing:
    * The polynomial type (e.g. `cheb` for Chebyshev, or `leg` for Legendre), and
    * The polarization beam contained within (e.g. `O` or `E`),
* Contain on:
    * line 1 → the $x$-order of the 2D wavelength solution,
    * line 2 → the $y$-order of the 2D wavelength solution,
    * lines 3+ → the ($x * y$) solution coefficients, in order, separated by line, and
    * all lines → no delimiters.

<br>
e.g.

`cheb_params_e.txt`
```text
5
5
7419.096745914063
1510.03933621895
-21.10886852752348
-2.079553916887794
0.06772631420528228
0.7720164913117386
...
```

## CLI Usage

The [<span style="font-variant:small-caps;">stops</span>] pipeline is most generally controlled via a CLI. The basic format of commands follows:

```bash
$ <py_dir>python<3> <STOPS_dir>STOPS (General Options) [data_dir] MODE (Options) [File names]
```
where:
* `<>` parameters are optional depending on the system setup, e.g. if Python or [<span style="font-variant:small-caps;">stops</span>] has been added to `$PATH`, etc. (for simplicity, these parameters will be left out of the usage examples below),
* `MODE` refers to the operational mode of [<span style="font-variant:small-caps;">stops</span>], as listed in [Modes](#modes),
* `()` parameters are optional, and
* `[]` parameters are compulsory (unless otherwise stated).

### Help Commands

For detailed information on [<span style="font-variant:small-caps;">stops</span>], use the help command:
```bash
$ python STOPS . --help
```

Help for each mode is also accessible, and may be viewed using the help command:
```bash
$ python STOPS . MODE --help
```
where `MODE` may be replaced with [`split`](#split), [`join`](#join), [`skylines`](#skylines), or [`crosscorrelate`](#correlate).

Below are the details of the [<span style="font-variant:small-caps;">stops</span>] options, the available Modes, and their respective sub-options.

### [<span style="font-variant:small-caps;">stops</span>] Options

**Optional:**
* `-V`, `--version`: Show the version of [<span style="font-variant:small-caps;">stops</span>].
* `-v`, `--verbose`: Enable and increase verbosity. Use `-v` or `-vv` for greater verbosity levels.
* `-l`, `--log`: Specify the filename of the logging file, which is created if it does not exist.

**Compulsory:**
* `data_dir` : The Path (absolute or relative) to the directory containing the Working data. `.` may be used to indicate the current directory that the CLI is running in.

### Modes

---

#### <ins>s</ins>plit

```bash
$ python STOPS . split (Options) [mxgbp*.fits]
```

##### <ins>s</ins>plit Options

**Optional:**
* `-n`, `--no_arc`: Exclude arc files from processing.
* `-s`, `--split_row`: Row along which the $O$- & $E$-beams are split. Defaults to the [<span style="font-variant:small-caps;">polsalt</span>]'s default.
* `-p`, `--save_prefix`: Prefix appended to the filenames for saving the $O$- & $E$-beams. Defaults to the [<span style="font-variant:small-caps;">polsalt</span>]'s default.

**Compulsory:**
* Filenames to be split. May be excluded if the [RegEx] pattern in the example matches the desired files.

---

#### <ins>j</ins>oin

```bash
$ python STOPS . join (Options) []
```

##### <ins>j</ins>oin Options

**Optional:**
- `-n`, `--no_arc`: Exclude arc files from processing.
- `-s`, `--split_row`: Row along which the $O$- & $E$-beams are split. Defaults to the pipeline's default.
- `-p`, `--save_prefix`: Prefix appended to the filenames for saving the $O$- & $E$-beams. Defaults to the pipeline's default.
- `-c`, `--coefficients`: Custom coefficients to use instead of the `IRAF` fitcoords database. Use as `-c <o_solution> <e_solution>` or a [RegEx] descriptor `-c <*solution*extension>`.

**Compulsory:**
* May be excluded as `join` will identify all split files and wavelength solution database entries to recombine.

---

#### <ins>sky</ins>lines

```bash
$ python STOPS . skylines (Options) [Filenames]
```

##### <ins>sky</ins>lines Options

**Optional:**
- `-b`, `--beams`: Beams to process. Defaults to `OE`, but may be given `O`, `E`, or `OE`.
- `-ccd`, `--split_ccd`: Flag to NOT split CCD's.
- `-c`, `--continuum_order`: Order of continuum to remove from spectra.
- `-p`, `--plot`: Flag for additional debug plot outputs.
- `-s`, `--save_prefix`: Prefix used when saving plot.
- `-t`, `--transform`: Force transform images, for [<span style="font-variant:small-caps;">iraf</span>] `transform` [FITS] file debugging.

**Compulsory:**
* Filenames to be considered for `skyline` comparisons. May either be:
    * the `wmxgbp*.fits` [RegEx] pattern for [<span style="font-variant:small-caps;">polsalt</span>] formatted, wavelength calibrated, [FITS] files, or
    * the `tbeam*.fits` [RegEx] pattern for [<span style="font-variant:small-caps;">iraf</span>] formatted, `transform` output, [FITS] files.

---

#### <ins>corr</ins>elate

```bash
$ python STOPS . correlate (Options) [ecwmxgbp*.fits]
```

##### <ins>corr</ins>elate Options

**Optional:**
- `-b`, `--beams`: Beams to process. Defaults to `OE`, but may be given `O`, `E`, or `OE`.
- `-ccd`, `--split_ccd`: Flag to NOT split CCD's.
- `-c`, `--continuum_order`: Order of continuum to remove from spectra. Deprecated keyword
- `-p`, `--plot`: Flag for additional debug plot outputs.
- `-s`, `--save_prefix`: Prefix used when saving plot.
- `-o`, `--offset`: Introduce an offset when correcting for known offset in spectra or for testing purposes.

**Compulsory:**
* Filenames to be considered for `correlate` cross-correlation. May be excluded if the [RegEx] pattern in the example matches the desired files.

<br>

## Contributing

Contributions are welcome! Please fork the repository and create a pull request with your changes. The following styles are broadly implemented, and serve as a collection of references used when creating the [<span style="font-variant:small-caps;">stops</span>] pipeline:
* General [Python project structure](https://docs.python-guide.org/writing/structure/ "Structuring a Python project") applies
* Docstrings follow the NumPy [documentation style](https://numpydoc.readthedocs.io/en/latest/format.html "NumPy style guide")
* Classes and methods implement [typing](https://docs.python.org/3/library/typing.html "typing in Python") for type hinting
* [Logging](https://realpython.com/python-logging/ "Logging in Python") is implemented
* [Tests](https://docs.python-guide.org/writing/tests/ "Testing in Python") are planned but not implemented

## License

This project is licensed under the BSD 3-Clause License. See the [LICENSE](/LICENSE "STOPS License") for further details.


[writeup]: <https://github.com/JustinotherGitter/Masters-Thesis/Thesis.pdf> (Justin Cooper - Master Thesis)

[<span style="font-variant:small-caps;">iraf</span>]: <https://iraf-community.github.io/> (IRAF GitHub Repository)
[<span style="font-variant:small-caps;">polsalt</span>]: <https://github.com/saltastro/polsalt> (POLSALT GitHub Repository)
[<span style="font-variant:small-caps;">stops</span>]: <https://github.com/JustinotherGitter/STOPS> (STOPS GitHub Repository)

[FITS]: <https://fits.gsfc.nasa.gov/standard40/fits_standard40aa-le.pdf> (FITS file standard)
[RegEx]: <https://regexr.com/> (Basic RegEx test environment)<|MERGE_RESOLUTION|>--- conflicted
+++ resolved
@@ -4,11 +4,7 @@
 
 ## Installation
 
-<<<<<<< HEAD
-To install the [<span style="font-variant:small-caps;">stops</span>] pipeline, clone the repository and install the dependencies:
-=======
-To install the [STOPS] pipeline, clone the repository and install the [dependencies](/requirements.txt "Requirements file"):
->>>>>>> 62a190ea
+To install the [<span style="font-variant:small-caps;">stops</span>] pipeline, clone the repository and install the [dependencies](/requirements.txt "Requirements file"):
 
 ```bash
 $ git clone https://github.com/JustinotherGitter/STOPS.git # or manually download the repository
@@ -86,30 +82,30 @@
 * `()` parameters are optional, and
 * `[]` parameters are compulsory (unless otherwise stated).
 
-### Help Commands
-
-For detailed information on [<span style="font-variant:small-caps;">stops</span>], use the help command:
-```bash
-$ python STOPS . --help
-```
-
-Help for each mode is also accessible, and may be viewed using the help command:
-```bash
-$ python STOPS . MODE --help
-```
-where `MODE` may be replaced with [`split`](#split), [`join`](#join), [`skylines`](#skylines), or [`crosscorrelate`](#correlate).
-
-Below are the details of the [<span style="font-variant:small-caps;">stops</span>] options, the available Modes, and their respective sub-options.
-
-### [<span style="font-variant:small-caps;">stops</span>] Options
-
-**Optional:**
-* `-V`, `--version`: Show the version of [<span style="font-variant:small-caps;">stops</span>].
+Below are the details of the [STOPS] options, the available Modes, and their respective sub-options.
+
+### [STOPS] Options
+
+**Optional:**
+* `-V`, `--version`: Show the version of [STOPS].
 * `-v`, `--verbose`: Enable and increase verbosity. Use `-v` or `-vv` for greater verbosity levels.
 * `-l`, `--log`: Specify the filename of the logging file, which is created if it does not exist.
 
 **Compulsory:**
 * `data_dir` : The Path (absolute or relative) to the directory containing the Working data. `.` may be used to indicate the current directory that the CLI is running in.
+
+### Help Commands
+
+For detailed information on [<span style="font-variant:small-caps;">stops</span>], use the help command:
+```bash
+$ python STOPS . --help
+```
+
+Help for each mode is also accessible, and may be viewed using the help command:
+```bash
+$ python STOPS . MODE --help
+```
+where `MODE` may be replaced with [`split`](#split), [`join`](#join), [`skylines`](#skylines), or [`crosscorrelate`](#correlate).
 
 ### Modes
 
